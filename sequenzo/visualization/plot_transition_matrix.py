--- conflicted
+++ resolved
@@ -127,7 +127,7 @@
 
 def plot_transition_matrix(seqdata: SequenceData,
                            weights="auto",
-                           title: Optional[str] = None,
+                           title: str = "State Transition Rate Matrix",
                            fontsize: int = 12,
                            save_as: Optional[str] = None,
                            dpi: int = 200,
@@ -186,8 +186,4 @@
     # Adjust layout
     plt.tight_layout()
 
-<<<<<<< HEAD
     save_and_show_results(save_as, dpi=dpi)
-=======
-    save_and_show_results(save_as, dpi=200)
->>>>>>> b93b6df0
